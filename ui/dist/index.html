--- conflicted
+++ resolved
@@ -41,13 +41,8 @@
         window.Prism = window.Prism || {};
         window.Prism.manual = true;
     </script>
-<<<<<<< HEAD
   <script type="module" crossorigin src="./assets/index-BcN81wBk.js"></script>
   <link rel="stylesheet" crossorigin href="./assets/index-DpAp7TiX.css">
-=======
-  <script type="module" crossorigin src="./assets/index-C6KFFkct.js"></script>
-  <link rel="stylesheet" crossorigin href="./assets/index-DcEA0QWA.css">
->>>>>>> 2b0c48c2
 </head>
 <body>
     <div id="app"></div>
