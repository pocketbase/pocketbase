<!DOCTYPE html>
<html lang="en">
<head>
    <meta charset="UTF-8" />
    <meta name="viewport" content="width=device-width, initial-scale=1.0" />
    <meta
        http-equiv="Content-Security-Policy"
        content="default-src 'self'; style-src 'self' 'unsafe-inline'; img-src 'self' http://127.0.0.1:* data: blob:; connect-src 'self' http://127.0.0.1:*; script-src 'self' 'sha256-GRUzBA7PzKYug7pqxv5rJaec5bwDCw1Vo6/IXwvD3Tc='"
    />

    <title>PocketBase</title>

    <link rel="apple-touch-icon" sizes="180x180" href="./images/favicon/apple-touch-icon.png">
    <link rel="mask-icon" href="./images/favicon/safari-pinned-tab.svg" color="#000000">
    <link rel="shortcut icon" type="image/png" href="./images/favicon/favicon.png">

    <!-- prefetch common tinymce resources to speed up the initial loading times -->
    <link rel="prefetch" href="./libs/tinymce/skins/content/default/content.min.css" as="style" />
    <link rel="prefetch" href="./libs/tinymce/skins/ui/pocketbase/skin.min.css" as="style" />
    <link rel="prefetch" href="./libs/tinymce/skins/ui/pocketbase/content.min.css" as="style" />
    <link rel="prefetch" href="./libs/tinymce/tinymce.min.js" as="script" />
    <link rel="prefetch" href="./libs/tinymce/themes/silver/theme.min.js" as="script" />
    <link rel="prefetch" href="./libs/tinymce/models/dom/model.min.js" as="script" />
    <link rel="prefetch" href="./libs/tinymce/icons/default/icons.min.js" as="script" />
    <link rel="prefetch" href="./libs/tinymce/plugins/directionality/plugin.min.js" as="script" />
    <link rel="prefetch" href="./libs/tinymce/plugins/autoresize/plugin.min.js" as="script" />
    <link rel="prefetch" href="./libs/tinymce/plugins/autolink/plugin.min.js" as="script" />
    <link rel="prefetch" href="./libs/tinymce/plugins/lists/plugin.min.js" as="script" />
    <link rel="prefetch" href="./libs/tinymce/plugins/link/plugin.min.js" as="script" />
    <link rel="prefetch" href="./libs/tinymce/plugins/image/plugin.min.js" as="script" />
    <link rel="prefetch" href="./libs/tinymce/plugins/searchreplace/plugin.min.js" as="script" />
    <link rel="prefetch" href="./libs/tinymce/plugins/fullscreen/plugin.min.js" as="script" />
    <link rel="prefetch" href="./libs/tinymce/plugins/media/plugin.min.js" as="script" />
    <link rel="prefetch" href="./libs/tinymce/plugins/table/plugin.min.js" as="script" />
    <link rel="prefetch" href="./libs/tinymce/plugins/code/plugin.min.js" as="script" />
    <link rel="prefetch" href="./libs/tinymce/plugins/codesample/plugin.min.js" as="script" />

    <link href="./libs/prism/prism.min.css" rel="stylesheet">
    <script src="./libs/prism/prism.min.js" data-manual></script>
    <script>
        window.Prism = window.Prism || {};
        window.Prism.manual = true;
    </script>
<<<<<<< HEAD
  <script type="module" crossorigin src="./assets/index-ChG3mfEW.js"></script>
=======
  <script type="module" crossorigin src="./assets/index-bEHTDQDl.js"></script>
>>>>>>> 6a978425
  <link rel="stylesheet" crossorigin href="./assets/index-DcEA0QWA.css">
</head>
<body>
    <div id="app"></div>
</body>
</html><|MERGE_RESOLUTION|>--- conflicted
+++ resolved
@@ -41,11 +41,7 @@
         window.Prism = window.Prism || {};
         window.Prism.manual = true;
     </script>
-<<<<<<< HEAD
-  <script type="module" crossorigin src="./assets/index-ChG3mfEW.js"></script>
-=======
-  <script type="module" crossorigin src="./assets/index-bEHTDQDl.js"></script>
->>>>>>> 6a978425
+  <script type="module" crossorigin src="./assets/index-CTp5-iwr.js"></script>
   <link rel="stylesheet" crossorigin href="./assets/index-DcEA0QWA.css">
 </head>
 <body>
