--- conflicted
+++ resolved
@@ -24,11 +24,7 @@
         window.Prism = window.Prism || {};
         window.Prism.manual = true;
     </script>
-<<<<<<< HEAD
-  <script type="module" crossorigin src="./assets/index.6ab45bc4.js"></script>
-=======
-  <script type="module" crossorigin src="./assets/index.536fddcb.js"></script>
->>>>>>> c1921aee
+  <script type="module" crossorigin src="./assets/index.485bf3eb.js"></script>
   <link rel="stylesheet" href="./assets/index.37ff9e3f.css">
 </head>
 <body>
