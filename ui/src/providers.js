--- conflicted
+++ resolved
@@ -53,14 +53,6 @@
         title: "Twitch",
         icon:  "ri-twitch-fill",
     },
-<<<<<<< HEAD
-    authentikAuth: {
-        title: "Authentik",
-        // Opened issue for remix icon https://github.com/Remix-Design/RemixIcon/issues/475
-        // Since this is a more generic oauth provider this is set to a lock atm
-        icon: "ri-lock-fill",
-        optionsComponent: AuthentikOptions,
-=======
     stravaAuth: {
         title: "Strava",
         icon:  "ri-riding-fill",
@@ -68,6 +60,12 @@
     giteeAuth: {
         title: "Gitee",
         icon:  "ri-git-repository-fill",
->>>>>>> c1921aee
+    },
+    authentikAuth: {
+        title: "Authentik",
+        // Opened issue for remix icon https://github.com/Remix-Design/RemixIcon/issues/475
+        // Since this is a more generic oauth provider this is set to a lock atm
+        icon: "ri-lock-fill",
+        optionsComponent: AuthentikOptions,
     },
 };