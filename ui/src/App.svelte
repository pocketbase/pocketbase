<script>
    import "./scss/main.scss";

    import Router, { replace, link } from "svelte-spa-router";
    import active from "svelte-spa-router/active";
    import routes from "./routes";
    import ApiClient from "@/utils/ApiClient";
    import CommonHelper from "@/utils/CommonHelper";
    import tooltip from "@/actions/tooltip";
    import Toasts from "@/components/base/Toasts.svelte";
    import Toggler from "@/components/base/Toggler.svelte";
    import Confirmation from "@/components/base/Confirmation.svelte";
    import { pageTitle, appName, hideControls } from "@/stores/app";
    import { admin } from "@/stores/admin";
    import { setErrors } from "@/stores/errors";
    import { resetConfirmation } from "@/stores/confirmation";

    let oldLocation = undefined;

    let showAppSidebar = false;

<<<<<<< HEAD
    let theme = localStorage.getItem("theme")
=======
    $: if ($admin?.id) {
        loadSettings();
    }
>>>>>>> 030dfc26

    function handleRouteLoading(e) {
        if (e?.detail?.location === oldLocation) {
            return; // not an actual change
        }

        showAppSidebar = !!e?.detail?.userData?.showAppSidebar;

        oldLocation = e?.detail?.location;

        // resets
        $pageTitle = "";
        setErrors({});
        resetConfirmation();
        
        if (theme === "dark-theme") setTheme("dark-theme");
        else setTheme("light-theme");
    }

    function handleRouteFailure() {
        replace("/");
    }

    async function loadSettings() {
        if (!$admin?.id) {
            return;
        }

        try {
            const settings = await ApiClient.settings.getAll({
                $cancelKey: "initialAppSettings",
            });
            $appName = settings?.meta?.appName || "";
            $hideControls = !!settings?.meta?.hideControls;
        } catch (err) {
            console.warn("Failed to load app settings.", err);
        }
    }

    function logout() {
        ApiClient.logout();
    }

    function setTheme(themeName) {
        localStorage.setItem("theme", themeName);
        document.documentElement.className = themeName;
    }

    function toggleTheme() {
        let _theme = localStorage.getItem("theme")
        if (_theme === "dark-theme") setTheme("light-theme");
        else setTheme("dark-theme");
    }
</script>

<svelte:head>
    <title>{CommonHelper.joinNonEmpty([$pageTitle, $appName, "PocketBase"], " - ")}</title>
</svelte:head>

<div class="app-layout">
    {#if $admin?.id && showAppSidebar}
        <aside class="app-sidebar">
            <a href="/" class="logo logo-sm" use:link>
                <img
                    src="{import.meta.env.BASE_URL}images/logo.svg"
                    alt="PocketBase logo"
                    width="40"
                    height="40"
                />
            </a>

            <nav class="main-menu">
                <a
                    href="/collections"
                    class="menu-item"
                    aria-label="Collections"
                    use:link
                    use:active={{ path: "/collections/?.*", className: "current-route" }}
                    use:tooltip={{ text: "Collections", position: "right" }}
                >
                    <i class="ri-database-2-line" />
                </a>
                <a
                    href="/users"
                    class="menu-item"
                    aria-label="Users"
                    use:link
                    use:active={{ path: "/users/?.*", className: "current-route" }}
                    use:tooltip={{ text: "Users", position: "right" }}
                >
                    <i class="ri-group-line" />
                </a>
                <a
                    href="/logs"
                    class="menu-item"
                    aria-label="Logs"
                    use:link
                    use:active={{ path: "/logs/?.*", className: "current-route" }}
                    use:tooltip={{ text: "Logs", position: "right" }}
                >
                    <i class="ri-line-chart-line" />
                </a>
                <a
                    href="/settings"
                    class="menu-item"
                    aria-label="Settings"
                    use:link
                    use:active={{ path: "/settings/?.*", className: "current-route" }}
                    use:tooltip={{ text: "Settings", position: "right" }}
                >
                    <i class="ri-tools-line" />
                </a>
            </nav>

            <figure class="thumb thumb-circle link-hint closable">
                <img
                    src="{import.meta.env.BASE_URL}images/avatars/avatar{$admin?.avatar || 0}.svg"
                    alt="Avatar"
                />
                <Toggler class="dropdown dropdown-nowrap dropdown-upside dropdown-left">
                    <a href="/settings/admins" class="dropdown-item closable" use:link>
                        <i class="ri-shield-user-line" />
                        <span class="txt">Manage admins</span>
                    </a>
                    <hr />
                    <div tabindex="0" class="dropdown-item closable" on:click={toggleTheme}>
                        <i class="ri-brush-line" />
                        <span class="txt">change theme</span>
                    </div>
                    <hr />
                    <div tabindex="0" class="dropdown-item closable" on:click={logout}>
                        <i class="ri-logout-circle-line" />
                        <span class="txt">Logout</span>
                    </div>
                </Toggler>
            </figure>
        </aside>
    {/if}

    <div class="app-body">
        <Router {routes} on:routeLoading={handleRouteLoading} on:conditionsFailed={handleRouteFailure} />

        <Toasts />
    </div>
</div>

<Confirmation /><|MERGE_RESOLUTION|>--- conflicted
+++ resolved
@@ -18,14 +18,13 @@
     let oldLocation = undefined;
 
     let showAppSidebar = false;
+    
+    let theme = localStorage.getItem("theme")
 
-<<<<<<< HEAD
-    let theme = localStorage.getItem("theme")
-=======
     $: if ($admin?.id) {
         loadSettings();
     }
->>>>>>> 030dfc26
+    
 
     function handleRouteLoading(e) {
         if (e?.detail?.location === oldLocation) {
