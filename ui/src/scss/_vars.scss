:root {
    --baseFontFamily: 'Source Sans Pro', sans-serif, emoji;
    --monospaceFontFamily: 'Ubuntu Mono', monospace, emoji;
    --iconFontFamily: 'remixicon';

    --txtPrimaryColor:  #16161a;
    --txtHintColor:     #666f75;
    --txtDisabledColor: #adb3b8;
    --txtAlt1Color:  #16161a;

    --primaryColor: #16161a;

    --bodyColor: #f8f9fa;

    --baseColor:     #ffffff;
    --baseAlt1Color: #ebeff2;
    --baseAlt2Color: #dee3e8;
    --baseAlt3Color: #a9b4bc;
    --baseAlt4Color: #7c868d;

    --infoColor:       #3da9fc;
    --infoAltColor:    #d8eefe;
    --successColor:    #2cb67d;
    --successAltColor: #d6f5e8;
    --dangerColor:     #ef4565;
    --dangerAltColor:  #fcdee4;
    --warningColor:    #ff8e3c;
    --warningAltColor: #ffe7d6;

<<<<<<< HEAD
    --btnPrimaryColor: #16161a;
    --codeWrapper: #edf0f3;

    --overlayColor:   rgba(88, 95, 101, 0.3);
=======
    --overlayColor:   rgba(65, 82, 105, 0.25);
>>>>>>> 030dfc26
    --tooltipColor:   rgba(0, 0, 0, 0.85);
    --shadowColor:    rgba(0, 0, 0, 0.05);

    --baseFontSize: 14.5px;
    --xsFontSize:   12px;
    --smFontSize:   13px;
    --lgFontSize:   15px;
    --xlFontSize:   16px;

    --baseLineHeight: 22px;
    --smLineHeight:   16px;
    --lgLineHeight:   24px;

    --inputHeight: 34px;

    --btnHeight:   40px;
    --xsBtnHeight: 24px;
    --smBtnHeight: 30px;
    --lgBtnHeight: 54px;

    --baseSpacing: 30px;
    --xsSpacing:   15px;
    --smSpacing:   20px;
    --lgSpacing:   50px;
    --xlSpacing:   60px;

    --wrapperWidth:   850px;
    --smWrapperWidth: 420px;
    --lgWrapperWidth: 1200px;

    --appSidebarWidth: 75px;
    --pageSidebarWidth: 220px;

    --baseAnimationSpeed: 150ms;
    --activeAnimationSpeed: 70ms;
    --entranceAnimationSpeed: 250ms;

    --baseRadius: 3px;
    --lgRadius:   12px;
    --btnRadius:  3px;

    // https://developer.mozilla.org/en-US/docs/Web/CSS/accent-color
    accent-color: var(--primaryColor);

    &.dark-theme{
        --baseFontFamily: 'Source Sans Pro', sans-serif, emoji;
        --monospaceFontFamily: 'Ubuntu Mono', monospace, emoji;
        --iconFontFamily: 'remixicon';
    
        --txtPrimaryColor:  #FAFAFA;
        --txtHintColor:     #CECECE;
        --txtDisabledColor: #acacac;
        --txtAlt1Color:  #16161a;
    
        --primaryColor: #FAFAFA;
    
        --bodyColor: #31353f;
    
        --baseColor:     #202229;
        --baseAlt1Color: #30343d;
        --baseAlt2Color: #414553;
        --baseAlt3Color: #a9b4bc;
        --baseAlt4Color: #7c868d;
    
        --infoColor:       #3da9fc;
        --infoAltColor:    #d8eefe;
        --successColor:    #2cb67d;
        --successAltColor: #d6f5e8;
        --dangerColor:     #ef4565;
        --dangerAltColor:  #fcdee4;
        --warningColor:    #ff8e3c;
        --warningAltColor: #ffe7d6;

        --btnPrimaryColor: #16161a;
        --codeWrapper: #16161a;
    
        --overlayColor:   rgba(88, 95, 101, 0.3);
        --tooltipColor:   rgba(0, 0, 0, 0.85);
        --shadowColor:    rgba(0, 0, 0, 0.05);
    }
}

// Maps
// ----
$colorsMap: (
    "primary":     var(--primaryColor),
    "info":        var(--infoColor),
    "info-alt":    var(--infoAltColor),
    "success":     var(--successColor),
    "success-alt": var(--successAltColor),
    "danger":      var(--dangerColor),
    "danger-alt":  var(--dangerAltColor),
    "warning":     var(--warningColor),
    "warning-alt": var(--warningAltColor),
);

$sidesMap: (
    "t": "top",
    "r": "right",
    "b": "bottom",
    "l": "left",
);

$sizesMap: (
  "base": var(--baseSpacing),
  "xs":   var(--xsSpacing),
  "sm":   var(--smSpacing),
  "lg":   var(--lgSpacing),
  "xl":   var(--xlSpacing),
);<|MERGE_RESOLUTION|>--- conflicted
+++ resolved
@@ -27,14 +27,10 @@
     --warningColor:    #ff8e3c;
     --warningAltColor: #ffe7d6;
 
-<<<<<<< HEAD
     --btnPrimaryColor: #16161a;
     --codeWrapper: #edf0f3;
 
-    --overlayColor:   rgba(88, 95, 101, 0.3);
-=======
     --overlayColor:   rgba(65, 82, 105, 0.25);
->>>>>>> 030dfc26
     --tooltipColor:   rgba(0, 0, 0, 0.85);
     --shadowColor:    rgba(0, 0, 0, 0.05);
 
