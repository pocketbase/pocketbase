--- conflicted
+++ resolved
@@ -53,12 +53,8 @@
         height: 100%;
         pointer-events: none;
         user-select: none;
-<<<<<<< HEAD
+        backface-visibility: hidden;
         background: var(--btnPrimaryColor);
-=======
-        backface-visibility: hidden;
-        background: var(--primaryColor);
->>>>>>> 030dfc26
         transition: filter var(--baseAnimationSpeed),
                     opacity var(--baseAnimationSpeed),
                     transform var(--baseAnimationSpeed),
