<<<<<<< HEAD
import { replace } from "svelte-spa-router";
import { wrap } from "svelte-spa-router/wrap";
import ApiClient from "@/utils/ApiClient";
import PageIndex from "@/components/PageIndex.svelte";
import PageLogs from "@/components/logs/PageLogs.svelte";
import PageRecords from "@/components/records/PageRecords.svelte";
import PageViewRecords from "@/components/records/PageViewRecords.svelte";
import PageUsers from "@/components/users/PageUsers.svelte";
import PageAdmins from "@/components/admins/PageAdmins.svelte";
import PageAdminLogin from "@/components/admins/PageAdminLogin.svelte";
import PageApplication from "@/components/settings/PageApplication.svelte";
import PageMail from "@/components/settings/PageMail.svelte";
import PageStorage from "@/components/settings/PageStorage.svelte";
import PageAuthProviders from "@/components/settings/PageAuthProviders.svelte";
import PageTokenOptions from "@/components/settings/PageTokenOptions.svelte";
=======
import { replace }           from "svelte-spa-router";
import { wrap }              from "svelte-spa-router/wrap";
import ApiClient             from "@/utils/ApiClient";
import PageIndex             from "@/components/PageIndex.svelte";
import PageLogs              from "@/components/logs/PageLogs.svelte";
import PageRecords           from "@/components/records/PageRecords.svelte";
import PageAdmins            from "@/components/admins/PageAdmins.svelte";
import PageAdminLogin        from "@/components/admins/PageAdminLogin.svelte";
import PageApplication       from "@/components/settings/PageApplication.svelte";
import PageMail              from "@/components/settings/PageMail.svelte";
import PageStorage           from "@/components/settings/PageStorage.svelte";
import PageAuthProviders     from "@/components/settings/PageAuthProviders.svelte";
import PageTokenOptions      from "@/components/settings/PageTokenOptions.svelte";
>>>>>>> b9922e48
import PageExportCollections from "@/components/settings/PageExportCollections.svelte";
import PageImportCollections from "@/components/settings/PageImportCollections.svelte";

const baseConditions = [
    async (details) => {
        const realQueryParams = new URLSearchParams(window.location.search);

        if (details.location !== "/" && realQueryParams.has(import.meta.env.PB_INSTALLER_PARAM)) {
            return replace("/");
        }

        return true;
    },
];

const routes = {
    "/login": wrap({
        component: PageAdminLogin,
        conditions: baseConditions.concat([(_) => !ApiClient.authStore.isValid]),
        userData: { showAppSidebar: false },
    }),

    "/request-password-reset": wrap({
        asyncComponent: () => import("@/components/admins/PageAdminRequestPasswordReset.svelte"),
        conditions: baseConditions.concat([(_) => !ApiClient.authStore.isValid]),
        userData: { showAppSidebar: false },
    }),

    "/confirm-password-reset/:token": wrap({
        asyncComponent: () => import("@/components/admins/PageAdminConfirmPasswordReset.svelte"),
        conditions: baseConditions.concat([(_) => !ApiClient.authStore.isValid]),
        userData: { showAppSidebar: false },
    }),

    "/collections": wrap({
        component: PageRecords,
        conditions: baseConditions.concat([(_) => ApiClient.authStore.isValid]),
        userData: { showAppSidebar: true },
    }),
    "/views": wrap({
        component: PageViewRecords,
        conditions: baseConditions.concat([(_) => ApiClient.authStore.isValid]),
        userData: { showAppSidebar: true },
    }),

    "/logs": wrap({
        component: PageLogs,
        conditions: baseConditions.concat([(_) => ApiClient.authStore.isValid]),
        userData: { showAppSidebar: true },
    }),

<<<<<<< HEAD
    "/users": wrap({
        component: PageUsers,
        conditions: baseConditions.concat([(_) => ApiClient.authStore.isValid]),
        userData: { showAppSidebar: true },
    }),

    "/users/confirm-password-reset/:token": wrap({
        asyncComponent: () => import("@/components/users/PageUserConfirmPasswordReset.svelte"),
        conditions: baseConditions,
        userData: { showAppSidebar: false },
    }),

    "/users/confirm-verification/:token": wrap({
        asyncComponent: () => import("@/components/users/PageUserConfirmVerification.svelte"),
        conditions: baseConditions,
        userData: { showAppSidebar: false },
    }),

    "/users/confirm-email-change/:token": wrap({
        asyncComponent: () => import("@/components/users/PageUserConfirmEmailChange.svelte"),
        conditions: baseConditions,
        userData: { showAppSidebar: false },
    }),

=======
>>>>>>> b9922e48
    "/settings": wrap({
        component: PageApplication,
        conditions: baseConditions.concat([(_) => ApiClient.authStore.isValid]),
        userData: { showAppSidebar: true },
    }),

    "/settings/admins": wrap({
        component: PageAdmins,
        conditions: baseConditions.concat([(_) => ApiClient.authStore.isValid]),
        userData: { showAppSidebar: true },
    }),

    "/settings/mail": wrap({
        component: PageMail,
        conditions: baseConditions.concat([(_) => ApiClient.authStore.isValid]),
        userData: { showAppSidebar: true },
    }),

    "/settings/storage": wrap({
        component: PageStorage,
        conditions: baseConditions.concat([(_) => ApiClient.authStore.isValid]),
        userData: { showAppSidebar: true },
    }),

    "/settings/auth-providers": wrap({
        component: PageAuthProviders,
        conditions: baseConditions.concat([(_) => ApiClient.authStore.isValid]),
        userData: { showAppSidebar: true },
    }),

    "/settings/tokens": wrap({
        component: PageTokenOptions,
        conditions: baseConditions.concat([(_) => ApiClient.authStore.isValid]),
        userData: { showAppSidebar: true },
    }),

    "/settings/export-collections": wrap({
        component: PageExportCollections,
        conditions: baseConditions.concat([(_) => ApiClient.authStore.isValid]),
        userData: { showAppSidebar: true },
    }),

    "/settings/import-collections": wrap({
        component: PageImportCollections,
        conditions: baseConditions.concat([(_) => ApiClient.authStore.isValid]),
        userData: { showAppSidebar: true },
    }),

    // ---------------------------------------------------------------
    // Records email confirmation actions
    // ---------------------------------------------------------------

    // @deprecated
    "/users/confirm-password-reset/:token": wrap({
        asyncComponent:  () => import("@/components/records/PageRecordConfirmPasswordReset.svelte"),
        conditions: baseConditions,
        userData: { showAppSidebar: false },
    }),
    "/auth/confirm-password-reset/:token": wrap({
        asyncComponent:  () => import("@/components/records/PageRecordConfirmPasswordReset.svelte"),
        conditions: baseConditions,
        userData: { showAppSidebar: false },
    }),

    // @deprecated
    "/users/confirm-verification/:token": wrap({
        asyncComponent:  () => import("@/components/records/PageRecordConfirmVerification.svelte"),
        conditions: baseConditions,
        userData: { showAppSidebar: false },
    }),
    "/auth/confirm-verification/:token": wrap({
        asyncComponent:  () => import("@/components/records/PageRecordConfirmVerification.svelte"),
        conditions: baseConditions,
        userData: { showAppSidebar: false },
    }),

    // @deprecated
    "/users/confirm-email-change/:token": wrap({
        asyncComponent:  () => import("@/components/records/PageRecordConfirmEmailChange.svelte"),
        conditions: baseConditions,
        userData: { showAppSidebar: false },
    }),
    "/auth/confirm-email-change/:token": wrap({
        asyncComponent:  () => import("@/components/records/PageRecordConfirmEmailChange.svelte"),
        conditions: baseConditions,
        userData: { showAppSidebar: false },
    }),

    // catch-all fallback
    "*": wrap({
        component: PageIndex,
        userData: { showAppSidebar: false },
    }),
};

export default routes;<|MERGE_RESOLUTION|>--- conflicted
+++ resolved
@@ -1,12 +1,10 @@
-<<<<<<< HEAD
+import PageViewRecords from "@/components/records/PageViewRecords.svelte";
 import { replace } from "svelte-spa-router";
 import { wrap } from "svelte-spa-router/wrap";
 import ApiClient from "@/utils/ApiClient";
 import PageIndex from "@/components/PageIndex.svelte";
 import PageLogs from "@/components/logs/PageLogs.svelte";
 import PageRecords from "@/components/records/PageRecords.svelte";
-import PageViewRecords from "@/components/records/PageViewRecords.svelte";
-import PageUsers from "@/components/users/PageUsers.svelte";
 import PageAdmins from "@/components/admins/PageAdmins.svelte";
 import PageAdminLogin from "@/components/admins/PageAdminLogin.svelte";
 import PageApplication from "@/components/settings/PageApplication.svelte";
@@ -14,21 +12,6 @@
 import PageStorage from "@/components/settings/PageStorage.svelte";
 import PageAuthProviders from "@/components/settings/PageAuthProviders.svelte";
 import PageTokenOptions from "@/components/settings/PageTokenOptions.svelte";
-=======
-import { replace }           from "svelte-spa-router";
-import { wrap }              from "svelte-spa-router/wrap";
-import ApiClient             from "@/utils/ApiClient";
-import PageIndex             from "@/components/PageIndex.svelte";
-import PageLogs              from "@/components/logs/PageLogs.svelte";
-import PageRecords           from "@/components/records/PageRecords.svelte";
-import PageAdmins            from "@/components/admins/PageAdmins.svelte";
-import PageAdminLogin        from "@/components/admins/PageAdminLogin.svelte";
-import PageApplication       from "@/components/settings/PageApplication.svelte";
-import PageMail              from "@/components/settings/PageMail.svelte";
-import PageStorage           from "@/components/settings/PageStorage.svelte";
-import PageAuthProviders     from "@/components/settings/PageAuthProviders.svelte";
-import PageTokenOptions      from "@/components/settings/PageTokenOptions.svelte";
->>>>>>> b9922e48
 import PageExportCollections from "@/components/settings/PageExportCollections.svelte";
 import PageImportCollections from "@/components/settings/PageImportCollections.svelte";
 
@@ -80,33 +63,6 @@
         userData: { showAppSidebar: true },
     }),
 
-<<<<<<< HEAD
-    "/users": wrap({
-        component: PageUsers,
-        conditions: baseConditions.concat([(_) => ApiClient.authStore.isValid]),
-        userData: { showAppSidebar: true },
-    }),
-
-    "/users/confirm-password-reset/:token": wrap({
-        asyncComponent: () => import("@/components/users/PageUserConfirmPasswordReset.svelte"),
-        conditions: baseConditions,
-        userData: { showAppSidebar: false },
-    }),
-
-    "/users/confirm-verification/:token": wrap({
-        asyncComponent: () => import("@/components/users/PageUserConfirmVerification.svelte"),
-        conditions: baseConditions,
-        userData: { showAppSidebar: false },
-    }),
-
-    "/users/confirm-email-change/:token": wrap({
-        asyncComponent: () => import("@/components/users/PageUserConfirmEmailChange.svelte"),
-        conditions: baseConditions,
-        userData: { showAppSidebar: false },
-    }),
-
-=======
->>>>>>> b9922e48
     "/settings": wrap({
         component: PageApplication,
         conditions: baseConditions.concat([(_) => ApiClient.authStore.isValid]),
@@ -161,36 +117,36 @@
 
     // @deprecated
     "/users/confirm-password-reset/:token": wrap({
-        asyncComponent:  () => import("@/components/records/PageRecordConfirmPasswordReset.svelte"),
+        asyncComponent: () => import("@/components/records/PageRecordConfirmPasswordReset.svelte"),
         conditions: baseConditions,
         userData: { showAppSidebar: false },
     }),
     "/auth/confirm-password-reset/:token": wrap({
-        asyncComponent:  () => import("@/components/records/PageRecordConfirmPasswordReset.svelte"),
+        asyncComponent: () => import("@/components/records/PageRecordConfirmPasswordReset.svelte"),
         conditions: baseConditions,
         userData: { showAppSidebar: false },
     }),
 
     // @deprecated
     "/users/confirm-verification/:token": wrap({
-        asyncComponent:  () => import("@/components/records/PageRecordConfirmVerification.svelte"),
+        asyncComponent: () => import("@/components/records/PageRecordConfirmVerification.svelte"),
         conditions: baseConditions,
         userData: { showAppSidebar: false },
     }),
     "/auth/confirm-verification/:token": wrap({
-        asyncComponent:  () => import("@/components/records/PageRecordConfirmVerification.svelte"),
+        asyncComponent: () => import("@/components/records/PageRecordConfirmVerification.svelte"),
         conditions: baseConditions,
         userData: { showAppSidebar: false },
     }),
 
     // @deprecated
     "/users/confirm-email-change/:token": wrap({
-        asyncComponent:  () => import("@/components/records/PageRecordConfirmEmailChange.svelte"),
+        asyncComponent: () => import("@/components/records/PageRecordConfirmEmailChange.svelte"),
         conditions: baseConditions,
         userData: { showAppSidebar: false },
     }),
     "/auth/confirm-email-change/:token": wrap({
-        asyncComponent:  () => import("@/components/records/PageRecordConfirmEmailChange.svelte"),
+        asyncComponent: () => import("@/components/records/PageRecordConfirmEmailChange.svelte"),
         conditions: baseConditions,
         userData: { showAppSidebar: false },
     }),
