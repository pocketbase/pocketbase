--- conflicted
+++ resolved
@@ -60,15 +60,12 @@
 				`"twitchAuth":{`,
 				`"stravaAuth":{`,
 				`"giteeAuth":{`,
-<<<<<<< HEAD
-				`"redditAuth":{`,
-=======
 				`"livechatAuth":{`,
 				`"giteaAuth":{`,
 				`"oidcAuth":{`,
 				`"oidc2Auth":{`,
 				`"oidc3Auth":{`,
->>>>>>> dc96a12d
+				`"redditAuth":{`,
 				`"secret":"******"`,
 				`"clientSecret":"******"`,
 			},
@@ -138,15 +135,12 @@
 				`"twitchAuth":{`,
 				`"stravaAuth":{`,
 				`"giteeAuth":{`,
-<<<<<<< HEAD
-				`"redditAuth":{`,
-=======
 				`"livechatAuth":{`,
 				`"giteaAuth":{`,
 				`"oidcAuth":{`,
 				`"oidc2Auth":{`,
 				`"oidc3Auth":{`,
->>>>>>> dc96a12d
+				`"redditAuth":{`,
 				`"secret":"******"`,
 				`"clientSecret":"******"`,
 				`"appName":"acme_test"`,
@@ -205,15 +199,12 @@
 				`"twitchAuth":{`,
 				`"stravaAuth":{`,
 				`"giteeAuth":{`,
-<<<<<<< HEAD
-				`"redditAuth":{`,
-=======
 				`"livechatAuth":{`,
 				`"giteaAuth":{`,
 				`"oidcAuth":{`,
 				`"oidc2Auth":{`,
 				`"oidc3Auth":{`,
->>>>>>> dc96a12d
+				`"redditAuth":{`,
 				`"secret":"******"`,
 				`"clientSecret":"******"`,
 				`"appName":"update_test"`,
