// Package apis implements the default PocketBase api services and middlewares.
package apis

import (
	"errors"
	"fmt"
	"io/fs"
	"log"
	"net/http"
	"net/url"
	"path/filepath"
	"strings"

	"github.com/labstack/echo/v5"
	"github.com/labstack/echo/v5/middleware"
	"github.com/pocketbase/pocketbase/core"
	"github.com/pocketbase/pocketbase/ui"
	"github.com/spf13/cast"
)

const trailedAdminPath = "/_/"

// InitApi creates a configured echo instance with registered
// system and app specific routes and middlewares.
func InitApi(app core.App) (*echo.Echo, error) {
	e := echo.New()
	e.Debug = app.IsDebug()

	// default middlewares
	e.Pre(middleware.RemoveTrailingSlashWithConfig(middleware.RemoveTrailingSlashConfig{
		Skipper: func(c echo.Context) bool {
			// ignore Admin UI route(s)
			return strings.HasPrefix(c.Request().URL.Path, trailedAdminPath)
		},
	}))
	e.Use(middleware.Recover())
	e.Use(middleware.Secure())
	e.Use(LoadAuthContext(app))

	// custom error handler
	e.HTTPErrorHandler = func(c echo.Context, err error) {
		if c.Response().Committed {
			return
		}

		var apiErr *ApiError

		switch v := err.(type) {
		case *echo.HTTPError:
			if v.Internal != nil && app.IsDebug() {
				log.Println(v.Internal)
			}
			msg := fmt.Sprintf("%v", v.Message)
			apiErr = NewApiError(v.Code, msg, v)
		case *ApiError:
			if app.IsDebug() && v.RawData() != nil {
				log.Println(v.RawData())
			}
			apiErr = v
		default:
			if err != nil && app.IsDebug() {
				log.Println(err)
			}
			apiErr = NewBadRequestError("", err)
		}

		// Send response
		var cErr error
		if c.Request().Method == http.MethodHead {
			// @see https://github.com/labstack/echo/issues/608
			cErr = c.NoContent(apiErr.Code)
		} else {
			cErr = c.JSON(apiErr.Code, apiErr)
		}

		// truly rare case; eg. client already disconnected
		if cErr != nil && app.IsDebug() {
			log.Println(cErr)
		}
	}

	// admin ui routes
	bindStaticAdminUI(app, e)

	// default routes
	api := e.Group("/api")
<<<<<<< HEAD
	BindSettingsApi(app, api)
	BindAdminApi(app, api)
	BindUserApi(app, api)
	BindCollectionApi(app, api)
	BindRecordApi(app, api)
	BindFileApi(app, api)
	BindRealtimeApi(app, api)
	BindLogsApi(app, api)
	BindViewApi(app, api)
=======
	bindSettingsApi(app, api)
	bindAdminApi(app, api)
	bindCollectionApi(app, api)
	bindRecordCrudApi(app, api)
	bindRecordAuthApi(app, api)
	bindFileApi(app, api)
	bindRealtimeApi(app, api)
	bindLogsApi(app, api)
>>>>>>> b9922e48

	// trigger the custom BeforeServe hook for the created api router
	// allowing users to further adjust its options or register new routes
	serveEvent := &core.ServeEvent{
		App:    app,
		Router: e,
	}
	if err := app.OnBeforeServe().Trigger(serveEvent); err != nil {
		return nil, err
	}

	// catch all any route
	api.Any("/*", func(c echo.Context) error {
		return echo.ErrNotFound
	}, ActivityLogger(app))

	return e, nil
}

// StaticDirectoryHandler is similar to `echo.StaticDirectoryHandler`
// but without the directory redirect which conflicts with RemoveTrailingSlash middleware.
//
// If a file resource is missing and indexFallback is set, the request
// will be forwarded to the base index.html (useful also for SPA).
//
// @see https://github.com/labstack/echo/issues/2211
func StaticDirectoryHandler(fileSystem fs.FS, indexFallback bool) echo.HandlerFunc {
	return func(c echo.Context) error {
		p := c.PathParam("*")

		// escape url path
		tmpPath, err := url.PathUnescape(p)
		if err != nil {
			return fmt.Errorf("failed to unescape path variable: %w", err)
		}
		p = tmpPath

		// fs.FS.Open() already assumes that file names are relative to FS root path and considers name with prefix `/` as invalid
		name := filepath.ToSlash(filepath.Clean(strings.TrimPrefix(p, "/")))

		fileErr := c.FileFS(name, fileSystem)

		if fileErr != nil && indexFallback && errors.Is(fileErr, echo.ErrNotFound) {
			return c.FileFS("index.html", fileSystem)
		}

		return fileErr
	}
}

// bindStaticAdminUI registers the endpoints that serves the static admin UI.
func bindStaticAdminUI(app core.App, e *echo.Echo) error {
	// redirect to trailing slash to ensure that relative urls will still work properly
	e.GET(
		strings.TrimRight(trailedAdminPath, "/"),
		func(c echo.Context) error {
			return c.Redirect(http.StatusTemporaryRedirect, trailedAdminPath)
		},
	)

	// serves static files from the /ui/dist directory
	// (similar to echo.StaticFS but with gzip middleware enabled)
	e.GET(
		trailedAdminPath+"*",
		echo.StaticDirectoryHandler(ui.DistDirFS, false),
		installerRedirect(app),
		middleware.Gzip(),
	)

	return nil
}

const totalAdminsCacheKey = "totalAdmins"

func updateTotalAdminsCache(app core.App) error {
	total, err := app.Dao().TotalAdmins()
	if err != nil {
		return err
	}

	app.Cache().Set(totalAdminsCacheKey, total)

	return nil
}

// installerRedirect redirects the user to the installer admin UI page
// when the application needs some preliminary configurations to be done.
func installerRedirect(app core.App) echo.MiddlewareFunc {
	// keep totalAdminsCacheKey value up-to-date
	app.OnAdminAfterCreateRequest().Add(func(data *core.AdminCreateEvent) error {
		return updateTotalAdminsCache(app)
	})
	app.OnAdminAfterDeleteRequest().Add(func(data *core.AdminDeleteEvent) error {
		return updateTotalAdminsCache(app)
	})

	return func(next echo.HandlerFunc) echo.HandlerFunc {
		return func(c echo.Context) error {
			// skip redirect checks for non-root level index.html requests
			path := c.Request().URL.Path
			if path != trailedAdminPath && path != trailedAdminPath+"index.html" {
				return next(c)
			}

			// load into cache (if not already)
			if !app.Cache().Has(totalAdminsCacheKey) {
				if err := updateTotalAdminsCache(app); err != nil {
					return err
				}
			}

			totalAdmins := cast.ToInt(app.Cache().Get(totalAdminsCacheKey))

			_, hasInstallerParam := c.Request().URL.Query()["installer"]

			if totalAdmins == 0 && !hasInstallerParam {
				// redirect to the installer page
				return c.Redirect(http.StatusTemporaryRedirect, trailedAdminPath+"?installer#")
			}

			if totalAdmins != 0 && hasInstallerParam {
				// redirect to the home page
				return c.Redirect(http.StatusTemporaryRedirect, trailedAdminPath+"#/")
			}

			return next(c)
		}
	}
}<|MERGE_RESOLUTION|>--- conflicted
+++ resolved
@@ -84,17 +84,6 @@
 
 	// default routes
 	api := e.Group("/api")
-<<<<<<< HEAD
-	BindSettingsApi(app, api)
-	BindAdminApi(app, api)
-	BindUserApi(app, api)
-	BindCollectionApi(app, api)
-	BindRecordApi(app, api)
-	BindFileApi(app, api)
-	BindRealtimeApi(app, api)
-	BindLogsApi(app, api)
-	BindViewApi(app, api)
-=======
 	bindSettingsApi(app, api)
 	bindAdminApi(app, api)
 	bindCollectionApi(app, api)
@@ -103,7 +92,7 @@
 	bindFileApi(app, api)
 	bindRealtimeApi(app, api)
 	bindLogsApi(app, api)
->>>>>>> b9922e48
+	bindViewApi(app, api)
 
 	// trigger the custom BeforeServe hook for the created api router
 	// allowing users to further adjust its options or register new routes
