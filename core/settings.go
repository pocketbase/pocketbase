--- conflicted
+++ resolved
@@ -34,7 +34,6 @@
 	// Deprecated: Will be removed in v0.9!
 	EmailAuth EmailAuthConfig `form:"emailAuth" json:"emailAuth"`
 
-<<<<<<< HEAD
 	AppleAuth     AppleAuthProviderConfig `form:"appleAuth" json:"appleAuth"`
 	GoogleAuth    BaseAuthProviderConfig  `form:"googleAuth" json:"googleAuth"`
 	FacebookAuth  BaseAuthProviderConfig  `form:"facebookAuth" json:"facebookAuth"`
@@ -44,18 +43,8 @@
 	TwitterAuth   BaseAuthProviderConfig  `form:"twitterAuth" json:"twitterAuth"`
 	MicrosoftAuth BaseAuthProviderConfig  `form:"microsoftAuth" json:"microsoftAuth"`
 	SpotifyAuth   BaseAuthProviderConfig  `form:"spotifyAuth" json:"spotifyAuth"`
-=======
-	GoogleAuth    AuthProviderConfig `form:"googleAuth" json:"googleAuth"`
-	FacebookAuth  AuthProviderConfig `form:"facebookAuth" json:"facebookAuth"`
-	GithubAuth    AuthProviderConfig `form:"githubAuth" json:"githubAuth"`
-	GitlabAuth    AuthProviderConfig `form:"gitlabAuth" json:"gitlabAuth"`
-	DiscordAuth   AuthProviderConfig `form:"discordAuth" json:"discordAuth"`
-	TwitterAuth   AuthProviderConfig `form:"twitterAuth" json:"twitterAuth"`
-	MicrosoftAuth AuthProviderConfig `form:"microsoftAuth" json:"microsoftAuth"`
-	SpotifyAuth   AuthProviderConfig `form:"spotifyAuth" json:"spotifyAuth"`
-	KakaoAuth     AuthProviderConfig `form:"kakaoAuth" json:"kakaoAuth"`
-	TwitchAuth    AuthProviderConfig `form:"twitchAuth" json:"twitchAuth"`
->>>>>>> 3c3a61c4
+	KakaoAuth     BaseAuthProviderConfig  `form:"kakaoAuth" json:"kakaoAuth"`
+	TwitchAuth    BaseAuthProviderConfig  `form:"twitchAuth" json:"twitchAuth"`
 }
 
 // NewSettings creates and returns a new default Settings instance.
@@ -135,10 +124,10 @@
 		SpotifyAuth: BaseAuthProviderConfig{
 			Enabled: false,
 		},
-		KakaoAuth: AuthProviderConfig{
-			Enabled: false,
-		},
-		TwitchAuth: AuthProviderConfig{
+		KakaoAuth: BaseAuthProviderConfig{
+			Enabled: false,
+		},
+		TwitchAuth: BaseAuthProviderConfig{
 			Enabled: false,
 		},
 	}
@@ -529,9 +518,9 @@
 		validation.Field(&c.AuthUrl, is.URL),
 		validation.Field(&c.TokenUrl, is.URL),
 		validation.Field(&c.UserApiUrl, is.URL),
-		validation.Field(&c.TeamId, validation.When(!requireSecret, validation.Required)),
-		validation.Field(&c.KeyId, validation.When(!requireSecret, validation.Required)),
-		validation.Field(&c.SigningKey, validation.When(!requireSecret, validation.Required)),
+		validation.Field(&c.TeamId, validation.When(c.Enabled && !requireSecret, validation.Required)),
+		validation.Field(&c.KeyId, validation.When(c.Enabled && !requireSecret, validation.Required)),
+		validation.Field(&c.SigningKey, validation.When(c.Enabled && !requireSecret, validation.Required)),
 	)
 }
 
