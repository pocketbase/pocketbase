--- conflicted
+++ resolved
@@ -50,15 +50,12 @@
 	TwitchAuth    AuthProviderConfig `form:"twitchAuth" json:"twitchAuth"`
 	StravaAuth    AuthProviderConfig `form:"stravaAuth" json:"stravaAuth"`
 	GiteeAuth     AuthProviderConfig `form:"giteeAuth" json:"giteeAuth"`
-<<<<<<< HEAD
-	RedditAuth    AuthProviderConfig `form:"redditAuth" json:"redditAuth"`
-=======
 	LivechatAuth  AuthProviderConfig `form:"livechatAuth" json:"livechatAuth"`
 	GiteaAuth     AuthProviderConfig `form:"giteaAuth" json:"giteaAuth"`
 	OIDCAuth      AuthProviderConfig `form:"oidcAuth" json:"oidcAuth"`
 	OIDC2Auth     AuthProviderConfig `form:"oidc2Auth" json:"oidc2Auth"`
 	OIDC3Auth     AuthProviderConfig `form:"oidc3Auth" json:"oidc3Auth"`
->>>>>>> dc96a12d
+	RedditAuth    AuthProviderConfig `form:"redditAuth" json:"redditAuth"`
 }
 
 // New creates and returns a new default Settings instance.
@@ -145,23 +142,22 @@
 		GiteeAuth: AuthProviderConfig{
 			Enabled: false,
 		},
-<<<<<<< HEAD
+		LivechatAuth: AuthProviderConfig{
+			Enabled: false,
+		},
+		GiteaAuth: AuthProviderConfig{
+			Enabled: false,
+		},
+		OIDCAuth: AuthProviderConfig{
+			Enabled: false,
+		},
+		OIDC2Auth: AuthProviderConfig{
+			Enabled: false,
+		},
+		OIDC3Auth: AuthProviderConfig{
+			Enabled: false,
+		},
 		RedditAuth: AuthProviderConfig{
-=======
-		LivechatAuth: AuthProviderConfig{
-			Enabled: false,
-		},
-		GiteaAuth: AuthProviderConfig{
-			Enabled: false,
-		},
-		OIDCAuth: AuthProviderConfig{
-			Enabled: false,
-		},
-		OIDC2Auth: AuthProviderConfig{
-			Enabled: false,
-		},
-		OIDC3Auth: AuthProviderConfig{
->>>>>>> dc96a12d
 			Enabled: false,
 		},
 	}
@@ -195,15 +191,12 @@
 		validation.Field(&s.TwitchAuth),
 		validation.Field(&s.StravaAuth),
 		validation.Field(&s.GiteeAuth),
-<<<<<<< HEAD
-		validation.Field(&s.RedditAuth),
-=======
 		validation.Field(&s.LivechatAuth),
 		validation.Field(&s.GiteaAuth),
 		validation.Field(&s.OIDCAuth),
 		validation.Field(&s.OIDC2Auth),
 		validation.Field(&s.OIDC3Auth),
->>>>>>> dc96a12d
+		validation.Field(&s.RedditAuth),
 	)
 }
 
@@ -258,15 +251,12 @@
 		&clone.TwitchAuth.ClientSecret,
 		&clone.StravaAuth.ClientSecret,
 		&clone.GiteeAuth.ClientSecret,
-<<<<<<< HEAD
-		&clone.RedditAuth.ClientSecret,
-=======
 		&clone.LivechatAuth.ClientSecret,
 		&clone.GiteaAuth.ClientSecret,
 		&clone.OIDCAuth.ClientSecret,
 		&clone.OIDC2Auth.ClientSecret,
 		&clone.OIDC3Auth.ClientSecret,
->>>>>>> dc96a12d
+		&clone.RedditAuth.ClientSecret,
 	}
 
 	// mask all sensitive fields
@@ -286,21 +276,6 @@
 	defer s.mux.RUnlock()
 
 	return map[string]AuthProviderConfig{
-<<<<<<< HEAD
-		auth.NameGoogle:    s.GoogleAuth,
-		auth.NameFacebook:  s.FacebookAuth,
-		auth.NameGithub:    s.GithubAuth,
-		auth.NameGitlab:    s.GitlabAuth,
-		auth.NameDiscord:   s.DiscordAuth,
-		auth.NameTwitter:   s.TwitterAuth,
-		auth.NameMicrosoft: s.MicrosoftAuth,
-		auth.NameSpotify:   s.SpotifyAuth,
-		auth.NameKakao:     s.KakaoAuth,
-		auth.NameTwitch:    s.TwitchAuth,
-		auth.NameStrava:    s.StravaAuth,
-		auth.NameGitee:     s.GiteeAuth,
-		auth.NameReddit:    s.RedditAuth,
-=======
 		auth.NameGoogle:     s.GoogleAuth,
 		auth.NameFacebook:   s.FacebookAuth,
 		auth.NameGithub:     s.GithubAuth,
@@ -318,7 +293,7 @@
 		auth.NameOIDC:       s.OIDCAuth,
 		auth.NameOIDC + "2": s.OIDC2Auth,
 		auth.NameOIDC + "3": s.OIDC3Auth,
->>>>>>> dc96a12d
+		auth.NameReddit:     s.RedditAuth,
 	}
 }
 
