--- conflicted
+++ resolved
@@ -7,11 +7,7 @@
 )
 
 func TestProvidersCount(t *testing.T) {
-<<<<<<< HEAD
-	expected := 26
-=======
-	expected := 27
->>>>>>> 6a978425
+	expected := 28
 
 	if total := len(auth.Providers); total != expected {
 		t.Fatalf("Expected %d providers, got %d", expected, total)
@@ -256,7 +252,24 @@
 		t.Error("Expected to be instance of *auth.Planningcenter")
 	}
 
-<<<<<<< HEAD
+	// notion
+	p, err = auth.NewProviderByName(auth.NameNotion)
+	if err != nil {
+		t.Errorf("Expected nil, got error %v", err)
+	}
+	if _, ok := p.(*auth.Notion); !ok {
+		t.Error("Expected to be instance of *auth.Notion")
+	}
+
+	// monday
+	p, err = auth.NewProviderByName(auth.NameMonday)
+	if err != nil {
+		t.Errorf("Expected nil, got error %v", err)
+	}
+	if _, ok := p.(*auth.Monday); !ok {
+		t.Error("Expected to be instance of *auth.Monday")
+	}
+
 	// zoho
 	p, err = auth.NewProviderByName(auth.NameZoho)
 	if err != nil {
@@ -264,23 +277,5 @@
 	}
 	if _, ok := p.(*auth.Zoho); !ok {
 		t.Error("Expected to be instance of *auth.Zoho")
-=======
-	// notion
-	p, err = auth.NewProviderByName(auth.NameNotion)
-	if err != nil {
-		t.Errorf("Expected nil, got error %v", err)
-	}
-	if _, ok := p.(*auth.Notion); !ok {
-		t.Error("Expected to be instance of *auth.Notion")
-	}
-
-	// monday
-	p, err = auth.NewProviderByName(auth.NameMonday)
-	if err != nil {
-		t.Errorf("Expected nil, got error %v", err)
-	}
-	if _, ok := p.(*auth.Monday); !ok {
-		t.Error("Expected to be instance of *auth.Monday")
->>>>>>> 6a978425
 	}
 }