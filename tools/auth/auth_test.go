package auth_test

import (
	"testing"

	"github.com/pocketbase/pocketbase/tools/auth"
)

func TestNewProviderByName(t *testing.T) {
	var err error
	var p auth.Provider

	// invalid
	p, err = auth.NewProviderByName("invalid")
	if err == nil {
		t.Error("Expected error, got nil")
	}
	if p != nil {
		t.Errorf("Expected provider to be nil, got %v", p)
	}

	// google
	p, err = auth.NewProviderByName(auth.NameGoogle)
	if err != nil {
		t.Errorf("Expected nil, got error %v", err)
	}
	if _, ok := p.(*auth.Google); !ok {
		t.Error("Expected to be instance of *auth.Google")
	}

	// facebook
	p, err = auth.NewProviderByName(auth.NameFacebook)
	if err != nil {
		t.Errorf("Expected nil, got error %v", err)
	}
	if _, ok := p.(*auth.Facebook); !ok {
		t.Error("Expected to be instance of *auth.Facebook")
	}

	// github
	p, err = auth.NewProviderByName(auth.NameGithub)
	if err != nil {
		t.Errorf("Expected nil, got error %v", err)
	}
	if _, ok := p.(*auth.Github); !ok {
		t.Error("Expected to be instance of *auth.Github")
	}

	// gitlab
	p, err = auth.NewProviderByName(auth.NameGitlab)
	if err != nil {
		t.Errorf("Expected nil, got error %v", err)
	}
	if _, ok := p.(*auth.Gitlab); !ok {
		t.Error("Expected to be instance of *auth.Gitlab")
	}

	// twitter
	p, err = auth.NewProviderByName(auth.NameTwitter)
	if err != nil {
		t.Errorf("Expected nil, got error %v", err)
	}
	if _, ok := p.(*auth.Twitter); !ok {
		t.Error("Expected to be instance of *auth.Twitter")
	}

	// discord
	p, err = auth.NewProviderByName(auth.NameDiscord)
	if err != nil {
		t.Errorf("Expected nil, got error %v", err)
	}
	if _, ok := p.(*auth.Discord); !ok {
		t.Error("Expected to be instance of *auth.Discord")
	}

	// microsoft
	p, err = auth.NewProviderByName(auth.NameMicrosoft)
	if err != nil {
		t.Errorf("Expected nil, got error %v", err)
	}
	if _, ok := p.(*auth.Microsoft); !ok {
		t.Error("Expected to be instance of *auth.Microsoft")
	}

	// spotify
	p, err = auth.NewProviderByName(auth.NameSpotify)
	if err != nil {
		t.Errorf("Expected nil, got error %v", err)
	}
	if _, ok := p.(*auth.Spotify); !ok {
		t.Error("Expected to be instance of *auth.Spotify")
	}

	// kakao
	p, err = auth.NewProviderByName(auth.NameKakao)
	if err != nil {
		t.Errorf("Expected nil, got error %v", err)
	}
	if _, ok := p.(*auth.Kakao); !ok {
		t.Error("Expected to be instance of *auth.Kakao")
	}

	// twitch
	p, err = auth.NewProviderByName(auth.NameTwitch)
	if err != nil {
		t.Errorf("Expected nil, got error %v", err)
	}
	if _, ok := p.(*auth.Twitch); !ok {
		t.Error("Expected to be instance of *auth.Twitch")
	}

	// strava
	p, err = auth.NewProviderByName(auth.NameStrava)
	if err != nil {
		t.Errorf("Expected nil, got error %v", err)
	}
	if _, ok := p.(*auth.Strava); !ok {
		t.Error("Expected to be instance of *auth.Strava")
	}

	// gitee
	p, err = auth.NewProviderByName(auth.NameGitee)
	if err != nil {
		t.Errorf("Expected nil, got error %v", err)
	}
	if _, ok := p.(*auth.Gitee); !ok {
		t.Error("Expected to be instance of *auth.Gitee")
	}

<<<<<<< HEAD
	// reddit
	p, err = auth.NewProviderByName(auth.NameReddit)
	if err != nil {
		t.Errorf("Expected nil, got error %v", err)
	}
	if _, ok := p.(*auth.Reddit); !ok {
		t.Error("Expected to be instance of *auth.Reddit")
=======
	// livechat
	p, err = auth.NewProviderByName(auth.NameLivechat)
	if err != nil {
		t.Errorf("Expected nil, got error %v", err)
	}
	if _, ok := p.(*auth.Livechat); !ok {
		t.Error("Expected to be instance of *auth.Livechat")
	}

	// gitea
	p, err = auth.NewProviderByName(auth.NameGitea)
	if err != nil {
		t.Errorf("Expected nil, got error %v", err)
	}
	if _, ok := p.(*auth.Gitea); !ok {
		t.Error("Expected to be instance of *auth.Gitea")
	}

	// oidc
	p, err = auth.NewProviderByName(auth.NameOIDC)
	if err != nil {
		t.Errorf("Expected nil, got error %v", err)
	}
	if _, ok := p.(*auth.OIDC); !ok {
		t.Error("Expected to be instance of *auth.OIDC")
	}

	// oidc2
	p, err = auth.NewProviderByName(auth.NameOIDC + "2")
	if err != nil {
		t.Errorf("Expected nil, got error %v", err)
	}
	if _, ok := p.(*auth.OIDC); !ok {
		t.Error("Expected to be instance of *auth.OIDC")
	}

	// oidc3
	p, err = auth.NewProviderByName(auth.NameOIDC + "3")
	if err != nil {
		t.Errorf("Expected nil, got error %v", err)
	}
	if _, ok := p.(*auth.OIDC); !ok {
		t.Error("Expected to be instance of *auth.OIDC")
>>>>>>> dc96a12d
	}
}<|MERGE_RESOLUTION|>--- conflicted
+++ resolved
@@ -127,15 +127,6 @@
 		t.Error("Expected to be instance of *auth.Gitee")
 	}
 
-<<<<<<< HEAD
-	// reddit
-	p, err = auth.NewProviderByName(auth.NameReddit)
-	if err != nil {
-		t.Errorf("Expected nil, got error %v", err)
-	}
-	if _, ok := p.(*auth.Reddit); !ok {
-		t.Error("Expected to be instance of *auth.Reddit")
-=======
 	// livechat
 	p, err = auth.NewProviderByName(auth.NameLivechat)
 	if err != nil {
@@ -179,6 +170,14 @@
 	}
 	if _, ok := p.(*auth.OIDC); !ok {
 		t.Error("Expected to be instance of *auth.OIDC")
->>>>>>> dc96a12d
+	}
+
+	// reddit
+	p, err = auth.NewProviderByName(auth.NameReddit)
+	if err != nil {
+		t.Errorf("Expected nil, got error %v", err)
+	}
+	if _, ok := p.(*auth.Reddit); !ok {
+		t.Error("Expected to be instance of *auth.Reddit")
 	}
 }