package auth

import (
	"errors"
	"net/http"

	"golang.org/x/oauth2"
)

// AuthUser defines a standardized oauth2 user data structure.
type AuthUser struct {
	Id           string         `json:"id"`
	Name         string         `json:"name"`
	Username     string         `json:"username"`
	Email        string         `json:"email"`
	AvatarUrl    string         `json:"avatarUrl"`
	RawUser      map[string]any `json:"rawUser"`
	AccessToken  string         `json:"accessToken"`
	RefreshToken string         `json:"refreshToken"`
}

// Provider defines a common interface for an OAuth2 client.
type Provider interface {
	// Scopes returns the provider access permissions that will be requested.
	Scopes() []string

	// SetScopes sets the provider access permissions that will be requested later.
	SetScopes(scopes []string)

	// ClientId returns the provider client's app ID.
	ClientId() string

	// SetClientId sets the provider client's ID.
	SetClientId(clientId string)

	// ClientSecret returns the provider client's app secret.
	ClientSecret() string

	// SetClientSecret sets the provider client's app secret.
	SetClientSecret(secret string)

	// RedirectUrl returns the end address to redirect the user
	// going through the OAuth flow.
	RedirectUrl() string

	// SetRedirectUrl sets the provider's RedirectUrl.
	SetRedirectUrl(url string)

	// AuthUrl returns the provider's authorization service url.
	AuthUrl() string

	// SetAuthUrl sets the provider's AuthUrl.
	SetAuthUrl(url string)

	// TokenUrl returns the provider's token exchange service url.
	TokenUrl() string

	// SetTokenUrl sets the provider's TokenUrl.
	SetTokenUrl(url string)

	// UserApiUrl returns the provider's user info api url.
	UserApiUrl() string

	// SetUserApiUrl sets the provider's UserApiUrl.
	SetUserApiUrl(url string)

	// Client returns an http client using the provided token.
	Client(token *oauth2.Token) *http.Client

	// BuildAuthUrl returns a URL to the provider's consent page
	// that asks for permissions for the required scopes explicitly.
	BuildAuthUrl(state string, opts ...oauth2.AuthCodeOption) string

	// FetchToken converts an authorization code to token.
	FetchToken(code string, opts ...oauth2.AuthCodeOption) (*oauth2.Token, error)

	// FetchRawUserData requests and marshalizes into `result` the
	// the OAuth user api response.
	FetchRawUserData(token *oauth2.Token) ([]byte, error)

	// FetchAuthUser is similar to FetchRawUserData, but normalizes and
	// marshalizes the user api response into a standardized AuthUser struct.
	FetchAuthUser(token *oauth2.Token) (user *AuthUser, err error)
}

// NewProviderByName returns a new preconfigured provider instance by its name identifier.
func NewProviderByName(name string) (Provider, error) {
	switch name {
	case NameGoogle:
		return NewGoogleProvider(), nil
	case NameFacebook:
		return NewFacebookProvider(), nil
	case NameGithub:
		return NewGithubProvider(), nil
	case NameGitlab:
		return NewGitlabProvider(), nil
	case NameDiscord:
		return NewDiscordProvider(), nil
	case NameTwitter:
		return NewTwitterProvider(), nil
	case NameMicrosoft:
		return NewMicrosoftProvider(), nil
	case NameSpotify:
		return NewSpotifyProvider(), nil
	case NameKakao:
		return NewKakaoProvider(), nil
	case NameTwitch:
		return NewTwitchProvider(), nil
<<<<<<< HEAD
	case NameAuthentik:
		return NewAuthentikProvider(), nil
=======
	case NameStrava:
		return NewStravaProvider(), nil
	case NameGitee:
		return NewGiteeProvider(), nil
>>>>>>> c1921aee
	default:
		return nil, errors.New("Missing provider " + name)
	}
}<|MERGE_RESOLUTION|>--- conflicted
+++ resolved
@@ -106,15 +106,12 @@
 		return NewKakaoProvider(), nil
 	case NameTwitch:
 		return NewTwitchProvider(), nil
-<<<<<<< HEAD
-	case NameAuthentik:
-		return NewAuthentikProvider(), nil
-=======
 	case NameStrava:
 		return NewStravaProvider(), nil
 	case NameGitee:
 		return NewGiteeProvider(), nil
->>>>>>> c1921aee
+	case NameAuthentik:
+		return NewAuthentikProvider(), nil
 	default:
 		return nil, errors.New("Missing provider " + name)
 	}
